# Requires pedalboard library. It can be installed with: pip install pedalboard
import sys
from audiocomplib import AudioCompressor
from pedalboard.io import AudioStream, AudioFile, StreamResampler
from pathlib import Path
import math

# Initialize compressor globally
Comp = AudioCompressor(threshold=0, ratio=4, attack_time_ms=2, release_time_ms=100, knee_width=5, realtime=True)


def valid_audio_outputs() -> list:
    """Check audio outputs and make a list of valid ones"""
    print('Checking audio outputs...')
    valid_outputs = []
    for SD in AudioStream.output_device_names:
        try:
            with AudioStream(output_device_name=SD) as s:
                pass
            valid_outputs.append(SD)
        except:
            continue
    return valid_outputs


def get_audio_file_path() -> str:
    """Prompt the user to enter the path to an audio file and validate it."""
    while True:
        filename = input('Enter path to audio file:')
        if Path(filename).exists() and Path(filename).is_file():
            return filename
        print("Invalid file path. Please try again.")


def select_playback_device(valid_outputs: list) -> str:
    """Prompt the user to select a playback device from the list of valid outputs."""
    if len(valid_outputs) == 1:
        return valid_outputs[0]
    device_name = AudioStream.default_output_device_name
    for ind, out in enumerate(valid_outputs):
        default_lab = '\t[Default]' if out == AudioStream.default_output_device_name else ''
        print(f'{ind + 1}. {out}{default_lab}')

    while True:
        device_num = input(f'Enter playback device number (1-{len(valid_outputs)}) or press Enter to use the default output:')
        if not device_num:
            break
        try:
            device_num = int(device_num)
        except ValueError:
            continue
        if 0 < device_num <= len(valid_outputs):
            device_name = valid_outputs[device_num - 1]
            break
    return device_name


def process_and_play_audio(filename: str, output_device_name: str):
    """Process and play the audio file through the selected output device."""
    with AudioFile(filename) as f:
        samplerate = f.samplerate
        num_channels = f.num_channels
        with AudioStream(output_device_name=output_device_name, sample_rate=samplerate,
                         num_output_channels=num_channels) as stream:
            print('Streaming audio from audiofile, applying AudioCompressor in real time...')
            buffer_size = 512

            while f.tell() < f.frames:
                chunk = f.read(buffer_size)

                Comp.set_threshold(round(Comp.threshold - 0.01, 2))  # Lower threshold
                Comp.set_makeup_gain(round(Comp.makeup_gain + 0.002, 3))  # Add make-up gain

                # Show threshold and make-up gain values
                sys.stdout.write(f'\rThreshold: {Comp.threshold} dB | Make-Up Gain: +{Comp.makeup_gain} dB')

                if Comp.threshold <= -60:  # Stop playback when threshold reaches -60 dB
                    break

                chunk_comp = Comp.process(chunk, samplerate)  # Apply compression effect

                if stream.sample_rate != samplerate:  # Resample audio if audio device samplerate is different
                    Resample = StreamResampler(samplerate, stream.sample_rate, num_channels)
                    chunk_comp = Resample.process(chunk_comp)
                    samplerate = stream.sample_rate

                # Decode and play 512 samples at a time:
                stream.write(chunk_comp, samplerate)


def main():
    # Get list of valid audio outputs
    outputs = valid_audio_outputs()
<<<<<<< HEAD
    if not outputs:
        print('No valid audio outputs!')
        return

    # Choose the audio file
    filename = get_audio_file_path()

    # Choose the playback device
    device_name = select_playback_device(outputs)
=======

    if not outputs:
        print('No valid audio outputs!')
        sys.exit()

    # Choose the audio file
    while True:
        filename = input('Enter path to audio file:')
        if Path(filename).exists() and Path(filename).is_file():
            break

    # Choose the playback device
    device_num = 0
    device_name = AudioStream.default_output_device_name if AudioStream.default_output_device_name in outputs \
        else outputs[0]
    for ind, out in enumerate(outputs):
        default_lab = '\t[Default]' if out == device_name else ''
        print(f'{ind + 1}. {out}{default_lab}')
    while True:
        device_num = input('Enter playback device number or press Enter to use the default output:')
        if not device_num:
            break
        try:
            device_num = int(device_num)
        except ValueError:
            continue
        if 0 < device_num <= len(outputs):
            device_name = outputs[device_num - 1]
            break
>>>>>>> aaa414de

    # Process and stream audio in realtime, automating the compressor threshold parameter change
    process_and_play_audio(filename, device_name)


if __name__ == '__main__':
    main()<|MERGE_RESOLUTION|>--- conflicted
+++ resolved
@@ -3,7 +3,6 @@
 from audiocomplib import AudioCompressor
 from pedalboard.io import AudioStream, AudioFile, StreamResampler
 from pathlib import Path
-import math
 
 # Initialize compressor globally
 Comp = AudioCompressor(threshold=0, ratio=4, attack_time_ms=2, release_time_ms=100, knee_width=5, realtime=True)
@@ -91,7 +90,6 @@
 def main():
     # Get list of valid audio outputs
     outputs = valid_audio_outputs()
-<<<<<<< HEAD
     if not outputs:
         print('No valid audio outputs!')
         return
@@ -101,37 +99,6 @@
 
     # Choose the playback device
     device_name = select_playback_device(outputs)
-=======
-
-    if not outputs:
-        print('No valid audio outputs!')
-        sys.exit()
-
-    # Choose the audio file
-    while True:
-        filename = input('Enter path to audio file:')
-        if Path(filename).exists() and Path(filename).is_file():
-            break
-
-    # Choose the playback device
-    device_num = 0
-    device_name = AudioStream.default_output_device_name if AudioStream.default_output_device_name in outputs \
-        else outputs[0]
-    for ind, out in enumerate(outputs):
-        default_lab = '\t[Default]' if out == device_name else ''
-        print(f'{ind + 1}. {out}{default_lab}')
-    while True:
-        device_num = input('Enter playback device number or press Enter to use the default output:')
-        if not device_num:
-            break
-        try:
-            device_num = int(device_num)
-        except ValueError:
-            continue
-        if 0 < device_num <= len(outputs):
-            device_name = outputs[device_num - 1]
-            break
->>>>>>> aaa414de
 
     # Process and stream audio in realtime, automating the compressor threshold parameter change
     process_and_play_audio(filename, device_name)
